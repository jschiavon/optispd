--- conflicted
+++ resolved
@@ -67,12 +67,8 @@
 
 
 class OptimizerResult(NamedTuple):
-<<<<<<< HEAD
-    """Object holding optimization results.
-=======
     """
     Object holding optimization results.
->>>>>>> 83447d58
 
     Components:
         - name:
@@ -164,12 +160,8 @@
 
 
 class OptimizerLog(NamedTuple):
-<<<<<<< HEAD
-    """Object holding optimization log.
-=======
     """
     Object holding optimization log.
->>>>>>> 83447d58
 
     Components:
         - name:
@@ -253,26 +245,14 @@
                 < 3 is silent, 3+ basic info
         """
         self.man = manifold
-<<<<<<< HEAD
-        self.__name__ = ("{} on the {}".format(self.AlgoName, str(self.man).lower()))
-
-        tmp_par = {k: pars[k] for k in pars if k in OptimizerParams._fields}
-        tmp_ls_par = {k: pars[k] for k in pars if k in LineSearchParameter._fields}
-=======
         self.__name__ = ("{} on {}".format(self.Algo, str(self.man).lower()))
 
->>>>>>> 83447d58
         self._parms = OptimizerParams(
             **{k: pars[k] for k in pars if k in OptimizerParams._fields}
             )
         self._ls_pars = LineSearchParameter(
-<<<<<<< HEAD
-            **tmp_ls_par
-        )
-=======
             **{k: pars[k] for k in pars if k in LineSearchParameter._fields}
             )
->>>>>>> 83447d58
 
     def __str__(self):
         """Representat the optimizer as a string."""
@@ -307,24 +287,15 @@
         newf = cost(newx)
         k = 1
 
-<<<<<<< HEAD
-        while ((newf > f0 + self._ls_pars.ls_suff_decr * alpha * df0) and
-               (k <= self._ls_pars.ls_maxiter)):
-=======
         while ((newf > f0 + self._ls_pars.ls_suff_decr * alpha * df0)
                 and (k <= self._ls_pars.ls_maxiter)):
->>>>>>> 83447d58
             alpha = self._ls_pars.ls_contraction * alpha
 
             if self._ls_pars.ls_verbosity >= 2:
                 print('\t\titer {}\n\t\tnew alpha: {}'.format(k, alpha))
 
             newx = self.man.retraction(x, alpha * d)
-<<<<<<< HEAD
-            newf = cost(newx); lscostev += 1
-=======
             newf = cost(newx)
->>>>>>> 83447d58
 
             if self._ls_pars.ls_verbosity >= 2:
                 print('\t\tnew function: {}'.format(newf))
@@ -339,23 +310,12 @@
         stepsize = abs(alpha * dnorm)
 
         lsresult = LineSearchResult(
-<<<<<<< HEAD
-            alpha = alpha,
-            nfev = lscostev,
-            nit = k - 1,
-            x = newx,
-            fun = newf,
-            stepsize = stepsize
-        )
-
-=======
             alpha=alpha,
             nit=k-1,
             x=newx,
             fun=newf,
             stepsize=stepsize
             )
->>>>>>> 83447d58
         return lsresult
 
     def solve(self, objective, gradient, x=None, key=None):
@@ -407,15 +367,6 @@
             try:
                 x = self.man.rand(key)
             except TypeError:
-<<<<<<< HEAD
-                raise ValueError("Either provide an initial point for the algorithm"
-                                "or a valid random key to perform random initialization")
-
-        self._costev = 0; self._gradev = 0
-        old_f0 = 1.
-        f0 = cost(x); self._costev += 1
-        G = self.man.egrad2rgrad(x, gradient(x)); self._gradev += 1
-=======
                 raise ValueError("Either provide an initial point for"
                                  " the algorithm or a valid random key"
                                  " to perform random initialization")
@@ -425,7 +376,6 @@
         old_f0 = 1.
         f0 = cost(x)
         G = grad(x)
->>>>>>> 83447d58
         grnorm = self.man.norm(x, G)
         if self._parms.logverbosity:
             logs = OptimizerLog(
@@ -445,9 +395,6 @@
                 print('iter: {}\n\tfun value: {:.2f}'.format(k, f0))
                 print('\tgrad norm: {:.2f}'.format(grnorm))
 
-<<<<<<< HEAD
-            status = self._check_stopping_criterion(t_start, k, grnorm, stepsize, self._costev)
-=======
             status = self._check_stopping_criterion(
                 t_start,
                 k,
@@ -455,7 +402,6 @@
                 stepsize,
                 self._costev
                 )
->>>>>>> 83447d58
             if status >= 0:
                 if self._parms.verbosity >= 1:
                     print(
@@ -486,19 +432,6 @@
 
             if self._parms.logverbosity:
                 logs = logs._replace(
-<<<<<<< HEAD
-                    fun = jnp.append(logs.fun, f0),
-                    #x = jnp.concatenate((logs.x, jnp.expand_dims(x, axis=0)), axis=0),
-                    x = logs.x + [x],
-                    grnorm = jnp.append(logs.grnorm, grnorm),
-                    fev = jnp.append(logs.fev, self._costev),
-                    gev = jnp.append(logs.gev, self._gradev),
-                    it = jnp.append(logs.it, k),
-                    stepsize = jnp.append(logs.stepsize, stepsize),
-                    time = jnp.append(logs.time, time.time() - logs.time[-1])
-                )
-
-=======
                     fun=jnp.append(logs.fun, f0),
                     x=logs.x + [x],
                     grnorm=jnp.append(logs.grnorm, grnorm),
@@ -508,7 +441,6 @@
                     stepsize=jnp.append(logs.stepsize, stepsize),
                     time=jnp.append(logs.time, time.time() - logs.time[-1])
                     )
->>>>>>> 83447d58
 
         result = OptimizerResult(
                 name=self.__name__,
